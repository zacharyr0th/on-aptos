--- conflicted
+++ resolved
@@ -12,11 +12,7 @@
 } from '@/components/ui/collapsible';
 import { Skeleton } from '@/components/ui/skeleton';
 import { cn } from '@/lib/utils';
-<<<<<<< HEAD
-import { logger } from '@/lib/utils/logger';
-=======
-
->>>>>>> a0ffe758
+
 import { NFT } from './types';
 
 interface NFTGridProps {
@@ -67,7 +63,7 @@
 
   const renderNFTCard = (nft: NFT, index: number) => {
     if (!nft || !nft.token_data_id) {
-      logger.warn('Invalid NFT data:', nft);
+      console.warn('Invalid NFT data:', nft);
       return null;
     }
 
@@ -122,7 +118,7 @@
                 </div>
               );
             } catch (error) {
-              logger.warn('Invalid NFT image URL:', imageUrl, error);
+              console.warn('Invalid NFT image URL:', imageUrl, error);
               return (
                 <div className="relative w-full h-full">
                   <Image
