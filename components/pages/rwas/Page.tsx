--- conflicted
+++ resolved
@@ -32,14 +32,7 @@
 } from '@/lib/utils';
 
 import { RWA_TOKEN_BY_TICKER } from './rwa-constants';
-<<<<<<< HEAD
-import { useResponsive } from '@/hooks/useResponsive';
-import { usePageTranslation } from '@/hooks/useTranslation';
-import { logger } from '@/lib/utils/logger';
-// Removed complex suspense boundaries for simpler implementation
-=======
-
->>>>>>> a0ffe758
+
 
 // Function to darken a hex color based on TVL ranking (higher TVL = darker)
 const darkenColor = (hexColor: string, darkenFactor: number): string => {
@@ -456,7 +449,7 @@
       }
 
       const data = await response.json();
-      logger.debug('[RWA Page] API Response:', data);
+      console.log('[RWA Page] API Response:', data);
       setRwaResponse(data);
     } catch (error) {
       setRwaError(error instanceof Error ? error : new Error(String(error)));
@@ -469,27 +462,6 @@
   // Auto-refetch every 5 minutes
   useEffect(() => {
     fetchRwaData();
-<<<<<<< HEAD
-  }, [fetchRwaData]);
-
-  // Removed preload metrics - using direct API instead
-
-  // Background refresh every 10 minutes
-  useEffect(() => {
-    const interval = setInterval(
-      () => {
-        // Only refresh if user is on the page
-        if (!document.hidden) {
-          if (process.env.NODE_ENV === 'development') {
-            logger.debug('🔄 Background refresh triggered');
-          }
-          fetchRwaData();
-        }
-      },
-      10 * 60 * 1000
-    ); // 10 minutes
-=======
->>>>>>> a0ffe758
 
     const interval = setInterval(fetchRwaData, 5 * 60 * 1000);
     return () => clearInterval(interval);
@@ -526,60 +498,11 @@
   const processedData = useMemo(() => {
     if (!protocols.length) return null;
 
-<<<<<<< HEAD
-    if (process.env.NODE_ENV === 'development') {
-      // Validate that all data comes from RWA.xyz API
-      logger.debug('🔍 Processing RWA data from RWA.xyz API:', {
-        protocolCount: protocols.length,
-        totalValue: totalRWAValue,
-        dataSource,
-        timestamp,
-      });
-
-      // Log each protocol's data to verify it's real
-      protocols.forEach((protocol: any, index: number) => {
-        logger.debug(
-          `📊 Protocol ${index + 1}: ${protocol.assetTicker} - ${formatAmount(protocol.totalValue, 'USD', { compact: false })} (${protocol.protocol})`
-        );
-
-        // Validate required fields are present
-        if (!protocol.totalValue || protocol.totalValue <= 0) {
-          logger.warn(
-            `⚠️ Invalid totalValue for ${protocol.assetTicker}: ${protocol.totalValue}`
-          );
-        }
-        if (!protocol.tokenAddress) {
-          logger.warn(`⚠️ Missing tokenAddress for ${protocol.assetTicker}`);
-        }
-      });
-    }
-
-=======
->>>>>>> a0ffe758
     // Sort by value (largest first)
     const sortedProtocols = [...protocols].sort(
       (a, b) => b.totalValue - a.totalValue
     );
 
-<<<<<<< HEAD
-    // Calculate unique providers
-    const uniqueProviders = new Set<string>();
-    sortedProtocols.forEach((protocol: any) => {
-      const provider = getActualProvider(
-        protocol.assetTicker,
-        protocol.protocol
-      );
-      uniqueProviders.add(provider);
-    });
-
-    if (process.env.NODE_ENV === 'development') {
-      logger.debug(
-        '✅ All data validated from RWA.xyz API - NO MOCK DATA USED'
-      );
-    }
-
-=======
->>>>>>> a0ffe758
     return {
       protocols: sortedProtocols,
       totalValue: totalRWAValue,
